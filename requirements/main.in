--- conflicted
+++ resolved
@@ -22,13 +22,9 @@
 # GitHub AA Provider
 cachetools~=5.3
 
-<<<<<<< HEAD
-importlib-metadata; python_version < '3.13'
-
-redis~=5.2.0
-=======
 # uv: fast pip replacement
 uv
 
 importlib-metadata; python_version < '3.13'
->>>>>>> 99debd3e
+
+redis~=5.2.0